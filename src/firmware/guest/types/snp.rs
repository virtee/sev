--- conflicted
+++ resolved
@@ -197,13 +197,8 @@
             0 | 1 => return Err(std::io::ErrorKind::Unsupported.into()),
             2 => Self::V2,
             _ => {
-<<<<<<< HEAD
-                let family: u8 = bytes[388];
-                if family >= 0xB0 {
-=======
                 let family: u8 = bytes[392];
                 if family >= 0x1A {
->>>>>>> aa159515
                     Self::V3Turin
                 } else {
                     Self::V3PreTurin
