// SPDX-License-Identifier: Apache-2.0
<<<<<<< HEAD

=======
>>>>>>> aa159515
//! Operations for a Certificate Authority (CA) chain.

#[cfg(feature = "openssl")]
use openssl::x509::X509;

use super::*;

/// A Certificate Authority (CA) chain.
#[derive(Clone, Debug)]
pub struct Chain {
    /// AMD Root Key certificate.
    pub ark: Certificate,

    /// AMD Signing Key certificate.
    pub ask: Certificate,
}

/// Verify if a CA chain's ARK is self-signed, along with if the ARK signs the ASK.
impl<'a> Verifiable for &'a Chain {
    type Output = &'a Certificate;

    fn verify(self) -> Result<Self::Output> {
        // Verify that ARK is self-signed.
        (&self.ark, &self.ark).verify()?;

        // Verify that ARK signs ASK.
        (&self.ark, &self.ask).verify()?;

        Ok(&self.ask)
    }
}

#[cfg(feature = "openssl")]
impl From<(X509, X509)> for Chain {
    /// Assumes the structure of ASK/ARK or ASVK/ARK
    fn from(value: (X509, X509)) -> Self {
        Self {
            ark: value.1.into(),
            ask: value.0.into(),
        }
    }
}

#[cfg(feature = "openssl")]
impl From<(&X509, &X509)> for Chain {
    /// Assumes the structure of &ASK/&ARK or &ASVK/&ARK
    fn from(value: (&X509, &X509)) -> Self {
        (value.0.clone(), value.1.clone()).into()
    }
}

#[cfg(feature = "openssl")]
impl<'a: 'b, 'b> From<&'a Chain> for (&'b X509, &'b X509) {
    /// Will always assume the tuple type to be (&ASK, &ARK) or (&ASVK, &ARK).
    fn from(value: &'a Chain) -> Self {
        ((&value.ask).into(), (&value.ark).into())
    }
}

#[cfg(feature = "openssl")]
impl From<&[X509]> for Chain {
    /// Will only retrieve the first two certificates, ignoring the rest. Also
    /// assumes the structure to be (&ASK, &ARK) or (&ASVK, &ARK)
    fn from(value: &[X509]) -> Self {
        (&value[0], &value[1]).into()
    }
}

impl From<(Certificate, Certificate)> for Chain {
    /// Assumes the structure of ASK/ARK or ASVK/ARK
    fn from(value: (Certificate, Certificate)) -> Self {
        Self {
            ark: value.1,
            ask: value.0,
        }
    }
}

impl From<(&Certificate, &Certificate)> for Chain {
    /// Assumes the structure of &ASK/&ARK or &ASVK/&ARK
    fn from(value: (&Certificate, &Certificate)) -> Self {
        Self {
            ark: value.1.clone(),
            ask: value.0.clone(),
        }
    }
}

impl<'a: 'b, 'b> From<&'a Chain> for (&'b Certificate, &'b Certificate) {
    /// Will always assume the tuple type to be (&ASK, &ARK) or (&ASVK, &ARK).
    fn from(value: &'a Chain) -> Self {
        (&value.ask, &value.ark)
    }
}

impl From<&[Certificate]> for Chain {
    /// Will only retrieve the first two certificates, ignoring the rest. Also
    /// assumes the structure to be (&ASK, &ARK) or (&ASVK, &ARK)
    fn from(value: &[Certificate]) -> Self {
        (&value[0], &value[1]).into()
    }
}

impl Chain {
    /// Deserialize a PEM-encoded ARK and ASK pair to a CA chain.
    pub fn from_pem(ark: &[u8], ask: &[u8]) -> Result<Self> {
        Ok(Self {
            ark: Certificate::from_pem(ark)?,
            ask: Certificate::from_pem(ask)?,
        })
    }

    /// Deserialize a DER-encoded ARK and ASK pair to a CA chain.
    pub fn from_der(ark: &[u8], ask: &[u8]) -> Result<Self> {
        Ok(Self {
            ark: Certificate::from_der(ark)?,
            ask: Certificate::from_der(ask)?,
        })
    }

    #[cfg(feature = "openssl")]
    /// Deserialize the certificates from a PEM stack to a CA chain.
    pub fn from_pem_bytes(stack: &[u8]) -> Result<Self> {
        let certificates = X509::stack_from_pem(stack)?;
        let ark_cert = &certificates[1];
        let ask_cert = &certificates[0];
        Ok(Self {
            ark: ark_cert.into(),
            ask: ask_cert.into(),
        })
    }
}

mod tests {
    #[test]
    fn milan_ca_chain_verifiable() {
        use crate::certs::snp::{builtin::milan, ca::*, Verifiable};

        let chain = Chain {
            ark: milan::ark().unwrap(),
            ask: milan::ask().unwrap(),
        };

        chain.verify().unwrap();
    }

    #[test]
    fn genoa_ca_chain_verifiable() {
        use crate::certs::snp::{builtin::genoa, ca::*, Verifiable};

        let chain = Chain {
            ark: genoa::ark().unwrap(),
            ask: genoa::ask().unwrap(),
        };

        chain.verify().unwrap();
    }
}<|MERGE_RESOLUTION|>--- conflicted
+++ resolved
@@ -1,8 +1,4 @@
 // SPDX-License-Identifier: Apache-2.0
-<<<<<<< HEAD
-
-=======
->>>>>>> aa159515
 //! Operations for a Certificate Authority (CA) chain.
 
 #[cfg(feature = "openssl")]
